--- conflicted
+++ resolved
@@ -97,14 +97,8 @@
 	}
 
 	@Override
-<<<<<<< HEAD
-	public ModelAndView resolveErrorView(HttpServletRequest request, HttpStatus status,
-			Map<String, Object> model) {
+	public ModelAndView resolveErrorView(HttpServletRequest request, HttpStatus status, Map<String, Object> model) {
 		ModelAndView modelAndView = resolve(String.valueOf(status.value()), model);
-=======
-	public ModelAndView resolveErrorView(HttpServletRequest request, HttpStatus status, Map<String, Object> model) {
-		ModelAndView modelAndView = resolve(String.valueOf(status), model);
->>>>>>> c6c139d9
 		if (modelAndView == null && SERIES_VIEWS.containsKey(status.series())) {
 			modelAndView = resolve(SERIES_VIEWS.get(status.series()), model);
 		}
