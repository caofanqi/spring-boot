/*
 * Copyright 2012-2019 the original author or authors.
 *
 * Licensed under the Apache License, Version 2.0 (the "License");
 * you may not use this file except in compliance with the License.
 * You may obtain a copy of the License at
 *
 *      https://www.apache.org/licenses/LICENSE-2.0
 *
 * Unless required by applicable law or agreed to in writing, software
 * distributed under the License is distributed on an "AS IS" BASIS,
 * WITHOUT WARRANTIES OR CONDITIONS OF ANY KIND, either express or implied.
 * See the License for the specific language governing permissions and
 * limitations under the License.
 */

package org.springframework.boot.autoconfigure.jdbc;

import java.sql.SQLException;

import javax.annotation.PostConstruct;
import javax.sql.DataSource;

import com.zaxxer.hikari.HikariDataSource;
import org.apache.commons.logging.Log;
import org.apache.commons.logging.LogFactory;
import org.apache.tomcat.jdbc.pool.DataSourceProxy;

import org.springframework.beans.factory.ObjectProvider;
import org.springframework.boot.autoconfigure.condition.ConditionalOnClass;
import org.springframework.boot.autoconfigure.condition.ConditionalOnMissingBean;
import org.springframework.boot.autoconfigure.condition.ConditionalOnProperty;
import org.springframework.boot.autoconfigure.condition.ConditionalOnSingleCandidate;
import org.springframework.boot.jdbc.DataSourceUnwrapper;
import org.springframework.context.annotation.Bean;
import org.springframework.context.annotation.Configuration;
import org.springframework.jmx.export.MBeanExporter;

/**
 * Configures DataSource related MBeans.
 *
 * @author Stephane Nicoll
 */
<<<<<<< HEAD
@Configuration(proxyBeanMethods = false)
@ConditionalOnProperty(prefix = "spring.jmx", name = "enabled", havingValue = "true",
		matchIfMissing = true)
=======
@Configuration
@ConditionalOnProperty(prefix = "spring.jmx", name = "enabled", havingValue = "true", matchIfMissing = true)
>>>>>>> 24925c3d
class DataSourceJmxConfiguration {

	private static final Log logger = LogFactory.getLog(DataSourceJmxConfiguration.class);

	@Configuration(proxyBeanMethods = false)
	@ConditionalOnClass(HikariDataSource.class)
	@ConditionalOnSingleCandidate(DataSource.class)
	static class Hikari {

		private final DataSource dataSource;

		private final ObjectProvider<MBeanExporter> mBeanExporter;

		Hikari(DataSource dataSource, ObjectProvider<MBeanExporter> mBeanExporter) {
			this.dataSource = dataSource;
			this.mBeanExporter = mBeanExporter;
		}

		@PostConstruct
		public void validateMBeans() {
			HikariDataSource hikariDataSource = DataSourceUnwrapper.unwrap(this.dataSource, HikariDataSource.class);
			if (hikariDataSource != null && hikariDataSource.isRegisterMbeans()) {
				this.mBeanExporter.ifUnique((exporter) -> exporter.addExcludedBean("dataSource"));
			}
		}

	}

	@Configuration(proxyBeanMethods = false)
	@ConditionalOnProperty(prefix = "spring.datasource.tomcat", name = "jmx-enabled")
	@ConditionalOnClass(DataSourceProxy.class)
	@ConditionalOnSingleCandidate(DataSource.class)
	static class TomcatDataSourceJmxConfiguration {

		@Bean
		@ConditionalOnMissingBean(name = "dataSourceMBean")
		public Object dataSourceMBean(DataSource dataSource) {
			DataSourceProxy dataSourceProxy = DataSourceUnwrapper.unwrap(dataSource, DataSourceProxy.class);
			if (dataSourceProxy != null) {
				try {
					return dataSourceProxy.createPool().getJmxPool();
				}
				catch (SQLException ex) {
					logger.warn("Cannot expose DataSource to JMX (could not connect)");
				}
			}
			return null;
		}

	}

}<|MERGE_RESOLUTION|>--- conflicted
+++ resolved
@@ -41,14 +41,8 @@
  *
  * @author Stephane Nicoll
  */
-<<<<<<< HEAD
 @Configuration(proxyBeanMethods = false)
-@ConditionalOnProperty(prefix = "spring.jmx", name = "enabled", havingValue = "true",
-		matchIfMissing = true)
-=======
-@Configuration
 @ConditionalOnProperty(prefix = "spring.jmx", name = "enabled", havingValue = "true", matchIfMissing = true)
->>>>>>> 24925c3d
 class DataSourceJmxConfiguration {
 
 	private static final Log logger = LogFactory.getLog(DataSourceJmxConfiguration.class);
