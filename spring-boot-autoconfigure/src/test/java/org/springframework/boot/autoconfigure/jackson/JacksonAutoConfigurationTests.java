/*
 * Copyright 2012-2014 the original author or authors.
 *
 * Licensed under the Apache License, Version 2.0 (the "License");
 * you may not use this file except in compliance with the License.
 * You may obtain a copy of the License at
 *
 *      http://www.apache.org/licenses/LICENSE-2.0
 *
 * Unless required by applicable law or agreed to in writing, software
 * distributed under the License is distributed on an "AS IS" BASIS,
 * WITHOUT WARRANTIES OR CONDITIONS OF ANY KIND, either express or implied.
 * See the License for the specific language governing permissions and
 * limitations under the License.
 */

package org.springframework.boot.autoconfigure.jackson;

import java.io.IOException;
import java.text.SimpleDateFormat;
import java.util.Date;

import org.joda.time.DateTime;
import org.joda.time.LocalDateTime;
import org.junit.After;
import org.junit.Before;
import org.junit.Test;
import org.springframework.boot.autoconfigure.web.HttpMessageConvertersAutoConfiguration;
import org.springframework.boot.test.EnvironmentTestUtils;
import org.springframework.context.annotation.AnnotationConfigApplicationContext;
import org.springframework.context.annotation.Bean;
import org.springframework.context.annotation.Configuration;
import org.springframework.context.annotation.Primary;
import org.springframework.http.converter.json.Jackson2ObjectMapperBuilder;

import com.fasterxml.jackson.core.JsonGenerator;
import com.fasterxml.jackson.core.JsonParser;
import com.fasterxml.jackson.core.JsonProcessingException;
import com.fasterxml.jackson.databind.DeserializationFeature;
import com.fasterxml.jackson.databind.JsonSerializer;
import com.fasterxml.jackson.databind.MapperFeature;
import com.fasterxml.jackson.databind.Module;
import com.fasterxml.jackson.databind.ObjectMapper;
import com.fasterxml.jackson.databind.SerializationFeature;
import com.fasterxml.jackson.databind.SerializerProvider;
import com.fasterxml.jackson.databind.module.SimpleModule;

import static org.hamcrest.Matchers.hasItem;
import static org.hamcrest.Matchers.is;
import static org.junit.Assert.assertEquals;
import static org.junit.Assert.assertFalse;
import static org.junit.Assert.assertThat;
import static org.junit.Assert.assertTrue;
import static org.mockito.Matchers.argThat;
import static org.mockito.Mockito.mock;
import static org.mockito.Mockito.verify;

/**
 * Tests for {@link JacksonAutoConfiguration}.
 *
 * @author Dave Syer
 * @author Oliver Gierke
 * @author Andy Wilkinson
 * @author Marcel Overdijk
 * @author Sebastien Deleuze
 */
public class JacksonAutoConfigurationTests {

	AnnotationConfigApplicationContext context;

	@Before
	public void setUp() {
		this.context = new AnnotationConfigApplicationContext();
	}

	@After
	public void tearDown() {
		if (this.context != null) {
			this.context.close();
		}
	}

	@Test
	public void registersJodaModuleAutomatically() {
		this.context.register(JacksonAutoConfiguration.class);
		this.context.refresh();
		ObjectMapper objectMapper = this.context.getBean(ObjectMapper.class);
		assertThat(objectMapper.canSerialize(LocalDateTime.class), is(true));
	}

	@Test
	public void customJacksonModules() throws Exception {
		this.context.register(ModulesConfig.class, JacksonAutoConfiguration.class);
		this.context.refresh();
		ObjectMapper mapper = this.context.getBean(ObjectMapper.class);
		@SuppressWarnings({ "unchecked", "unused" })
		ObjectMapper result = verify(mapper).registerModules(
				(Iterable<Module>) argThat(hasItem(this.context.getBean("jacksonModule",
						Module.class))));
	}

	@Test
	public void doubleModuleRegistration() throws Exception {
		this.context.register(DoubleModulesConfig.class,
				HttpMessageConvertersAutoConfiguration.class);
		this.context.refresh();
		ObjectMapper mapper = this.context.getBean(ObjectMapper.class);
		assertEquals("{\"foo\":\"bar\"}", mapper.writeValueAsString(new Foo()));
	}

<<<<<<< HEAD
	/*
	 * ObjectMapper does not contain method to get the date format of the mapper. See
	 * https://github.com/FasterXML/jackson-databind/issues/559 If such a method will be
	 * provided below tests can be simplified.
	 */

	@Test
	public void noCustomDateFormat() throws Exception {
		this.context.register(JacksonAutoConfiguration.class);
		this.context.refresh();
		ObjectMapper mapper = this.context.getBean(ObjectMapper.class);
		Date date = new DateTime(1988, 6, 25, 20, 30).toDate();
		assertEquals(String.valueOf(date.getTime()), mapper.writeValueAsString(date));
	}

	@Test
	public void customDateFormat() throws Exception {
		this.context.register(JacksonAutoConfiguration.class);
		EnvironmentTestUtils.addEnvironment(this.context,
				"spring.jackson.date-format:yyyyMMddHHmmss");
		this.context.refresh();
		ObjectMapper mapper = this.context.getBean(ObjectMapper.class);
		Date date = new DateTime(1988, 6, 25, 20, 30).toDate();
		assertEquals("\"19880625203000\"", mapper.writeValueAsString(date));
	}

	@Test
	public void customDateFormatClass() throws Exception {
		this.context.register(JacksonAutoConfiguration.class);
		EnvironmentTestUtils
				.addEnvironment(
						this.context,
						"spring.jackson.date-format:org.springframework.boot.autoconfigure.jackson.JacksonAutoConfigurationTests.MyDateFormat");
		this.context.refresh();
		ObjectMapper mapper = this.context.getBean(ObjectMapper.class);
		Date date = new DateTime(1988, 6, 25, 20, 30).toDate();
		assertEquals("\"1988-06-25 20:30:00\"", mapper.writeValueAsString(date));
	}

	public static class MyDateFormat extends SimpleDateFormat {

		public MyDateFormat() {
			super("yyyy-MM-dd HH:mm:ss");
		}
	}

	/*
	 * ObjectMapper does not contain method to get the property naming strategy of the
	 * mapper. See https://github.com/FasterXML/jackson-databind/issues/559 If such a
	 * method will be provided below tests can be simplified.
	 */

	@Test
	public void noCustomPropertyNamingStrategy() throws Exception {
		this.context.register(JacksonAutoConfiguration.class);
		this.context.refresh();
		ObjectMapper mapper = this.context.getBean(ObjectMapper.class);
		assertEquals("{\"propertyName\":null}", mapper.writeValueAsString(new Bar()));
	}

	@Test
	public void customPropertyNamingStrategyCamelCaseToLowerCaseWithUnderscores()
			throws Exception {
		this.context.register(JacksonAutoConfiguration.class);
		EnvironmentTestUtils
				.addEnvironment(this.context,
						"spring.jackson.property-naming-strategy:CAMEL_CASE_TO_LOWER_CASE_WITH_UNDERSCORES");
		this.context.refresh();
		ObjectMapper mapper = this.context.getBean(ObjectMapper.class);
		assertEquals("{\"property_name\":null}", mapper.writeValueAsString(new Bar()));
	}

	@Test
	public void customPropertyNamingStrategyPascalCaseToCamelCase() throws Exception {
		this.context.register(JacksonAutoConfiguration.class);
		EnvironmentTestUtils.addEnvironment(this.context,
				"spring.jackson.property-naming-strategy:PASCAL_CASE_TO_CAMEL_CASE");
		this.context.refresh();
		ObjectMapper mapper = this.context.getBean(ObjectMapper.class);
		assertEquals("{\"PropertyName\":null}", mapper.writeValueAsString(new Bar()));
	}

	@Test
	public void customPropertyNamingStrategyLowerCase() throws Exception {
		this.context.register(JacksonAutoConfiguration.class);
		EnvironmentTestUtils.addEnvironment(this.context,
				"spring.jackson.property-naming-strategy:LOWER_CASE");
		this.context.refresh();
		ObjectMapper mapper = this.context.getBean(ObjectMapper.class);
		assertEquals("{\"propertyname\":null}", mapper.writeValueAsString(new Bar()));
	}

	@Test
	public void customPropertyNamingStrategyClass() throws Exception {
		this.context.register(JacksonAutoConfiguration.class);
		EnvironmentTestUtils
				.addEnvironment(
						this.context,
						"spring.jackson.property-naming-strategy:com.fasterxml.jackson.databind.PropertyNamingStrategy.LowerCaseWithUnderscoresStrategy");
		this.context.refresh();
		ObjectMapper mapper = this.context.getBean(ObjectMapper.class);
		assertEquals("{\"property_name\":null}", mapper.writeValueAsString(new Bar()));
	}

	@Test
	public void enableSerializationFeature() throws Exception {
		this.context.register(JacksonAutoConfiguration.class);
		EnvironmentTestUtils.addEnvironment(this.context,
				"spring.jackson.serialization.indent_output:true");
		this.context.refresh();
		ObjectMapper mapper = this.context.getBean(ObjectMapper.class);
		assertFalse(SerializationFeature.INDENT_OUTPUT.enabledByDefault());
		assertTrue(mapper.getSerializationConfig().hasSerializationFeatures(
				SerializationFeature.INDENT_OUTPUT.getMask()));
	}

	@Test
	public void disableSerializationFeature() throws Exception {
		this.context.register(JacksonAutoConfiguration.class);
		EnvironmentTestUtils.addEnvironment(this.context,
				"spring.jackson.serialization.write_dates_as_timestamps:false");
		this.context.refresh();
		ObjectMapper mapper = this.context.getBean(ObjectMapper.class);
		assertTrue(SerializationFeature.WRITE_DATES_AS_TIMESTAMPS.enabledByDefault());
		assertFalse(mapper.getSerializationConfig().hasSerializationFeatures(
				SerializationFeature.WRITE_DATES_AS_TIMESTAMPS.getMask()));
	}

	@Test
	public void enableDeserializationFeature() throws Exception {
		this.context.register(JacksonAutoConfiguration.class);
		EnvironmentTestUtils.addEnvironment(this.context,
				"spring.jackson.deserialization.use_big_decimal_for_floats:true");
		this.context.refresh();
		ObjectMapper mapper = this.context.getBean(ObjectMapper.class);
		assertFalse(DeserializationFeature.USE_BIG_DECIMAL_FOR_FLOATS.enabledByDefault());
		assertTrue(mapper.getDeserializationConfig().hasDeserializationFeatures(
				DeserializationFeature.USE_BIG_DECIMAL_FOR_FLOATS.getMask()));
	}

	@Test
	public void disableDeserializationFeature() throws Exception {
		this.context.register(JacksonAutoConfiguration.class);
		EnvironmentTestUtils.addEnvironment(this.context,
				"spring.jackson.deserialization.fail_on_unknown_properties:false");
		this.context.refresh();
		ObjectMapper mapper = this.context.getBean(ObjectMapper.class);
		assertTrue(DeserializationFeature.FAIL_ON_UNKNOWN_PROPERTIES.enabledByDefault());
		assertFalse(mapper.getDeserializationConfig().hasDeserializationFeatures(
				DeserializationFeature.FAIL_ON_UNKNOWN_PROPERTIES.getMask()));
	}

	@Test
	public void enableMapperFeature() throws Exception {
		this.context.register(JacksonAutoConfiguration.class);
		EnvironmentTestUtils.addEnvironment(this.context,
				"spring.jackson.mapper.require_setters_for_getters:true");
		this.context.refresh();
		ObjectMapper mapper = this.context.getBean(ObjectMapper.class);
		assertFalse(MapperFeature.REQUIRE_SETTERS_FOR_GETTERS.enabledByDefault());
		assertTrue(mapper.getSerializationConfig().hasMapperFeatures(
				MapperFeature.REQUIRE_SETTERS_FOR_GETTERS.getMask()));
		assertTrue(mapper.getDeserializationConfig().hasMapperFeatures(
				MapperFeature.REQUIRE_SETTERS_FOR_GETTERS.getMask()));
	}

	@Test
	public void disableMapperFeature() throws Exception {
		this.context.register(JacksonAutoConfiguration.class);
		EnvironmentTestUtils.addEnvironment(this.context,
				"spring.jackson.mapper.use_annotations:false");
		this.context.refresh();
		ObjectMapper mapper = this.context.getBean(ObjectMapper.class);
		assertTrue(MapperFeature.USE_ANNOTATIONS.enabledByDefault());
		assertFalse(mapper.getDeserializationConfig().hasMapperFeatures(
				MapperFeature.USE_ANNOTATIONS.getMask()));
		assertFalse(mapper.getSerializationConfig().hasMapperFeatures(
				MapperFeature.USE_ANNOTATIONS.getMask()));
	}

	@Test
	public void enableParserFeature() throws Exception {
		this.context.register(JacksonAutoConfiguration.class);
		EnvironmentTestUtils.addEnvironment(this.context,
				"spring.jackson.parser.allow_single_quotes:true");
		this.context.refresh();
		ObjectMapper mapper = this.context.getBean(ObjectMapper.class);
		assertFalse(JsonParser.Feature.ALLOW_SINGLE_QUOTES.enabledByDefault());
		assertTrue(mapper.getFactory().isEnabled(JsonParser.Feature.ALLOW_SINGLE_QUOTES));
	}

	@Test
	public void disableParserFeature() throws Exception {
		this.context.register(JacksonAutoConfiguration.class);
		EnvironmentTestUtils.addEnvironment(this.context,
				"spring.jackson.parser.auto_close_source:false");
		this.context.refresh();
		ObjectMapper mapper = this.context.getBean(ObjectMapper.class);
		assertTrue(JsonParser.Feature.AUTO_CLOSE_SOURCE.enabledByDefault());
		assertFalse(mapper.getFactory().isEnabled(JsonParser.Feature.AUTO_CLOSE_SOURCE));
	}

	@Test
	public void enableGeneratorFeature() throws Exception {
		this.context.register(JacksonAutoConfiguration.class);
		EnvironmentTestUtils.addEnvironment(this.context,
				"spring.jackson.generator.write_numbers_as_strings:true");
		this.context.refresh();
		ObjectMapper mapper = this.context.getBean(ObjectMapper.class);
		assertFalse(JsonGenerator.Feature.WRITE_NUMBERS_AS_STRINGS.enabledByDefault());
		assertTrue(mapper.getFactory().isEnabled(
				JsonGenerator.Feature.WRITE_NUMBERS_AS_STRINGS));
	}

	@Test
	public void disableGeneratorFeature() throws Exception {
		this.context.register(JacksonAutoConfiguration.class);
		EnvironmentTestUtils.addEnvironment(this.context,
				"spring.jackson.generator.auto_close_target:false");
		this.context.refresh();
		ObjectMapper mapper = this.context.getBean(ObjectMapper.class);
		assertTrue(JsonGenerator.Feature.AUTO_CLOSE_TARGET.enabledByDefault());
		assertFalse(mapper.getFactory()
				.isEnabled(JsonGenerator.Feature.AUTO_CLOSE_TARGET));
	}

	@Test
	public void defaultObjectMapperBuilder() throws Exception {
		this.context.register(JacksonAutoConfiguration.class);
		this.context.refresh();
		Jackson2ObjectMapperBuilder builder = this.context
				.getBean(Jackson2ObjectMapperBuilder.class);
		ObjectMapper mapper = builder.build();
		assertTrue(MapperFeature.DEFAULT_VIEW_INCLUSION.enabledByDefault());
		assertFalse(mapper.getDeserializationConfig().isEnabled(
				MapperFeature.DEFAULT_VIEW_INCLUSION));
		assertTrue(MapperFeature.DEFAULT_VIEW_INCLUSION.enabledByDefault());
		assertFalse(mapper.getDeserializationConfig().isEnabled(
				MapperFeature.DEFAULT_VIEW_INCLUSION));
		assertFalse(mapper.getSerializationConfig().isEnabled(
				MapperFeature.DEFAULT_VIEW_INCLUSION));
		assertTrue(DeserializationFeature.FAIL_ON_UNKNOWN_PROPERTIES.enabledByDefault());
		assertFalse(mapper.getDeserializationConfig().isEnabled(
				DeserializationFeature.FAIL_ON_UNKNOWN_PROPERTIES));
=======
	@Test
	public void httpMappersJsonPrettyPrintIsApplied() {
		this.context.register(JacksonAutoConfiguration.class);
		EnvironmentTestUtils.addEnvironment(this.context,
				"http.mappers.json-pretty-print:true");
		this.context.refresh();
		ObjectMapper objectMapper = this.context.getBean(ObjectMapper.class);
		assertTrue(objectMapper.getSerializationConfig().isEnabled(
				SerializationFeature.INDENT_OUTPUT));
	}

	@Test
	public void httpMappersJsonSortKeysIsApplied() {
		this.context.register(JacksonAutoConfiguration.class);
		EnvironmentTestUtils.addEnvironment(this.context,
				"http.mappers.json-sort-keys:true");
		this.context.refresh();
		ObjectMapper objectMapper = this.context.getBean(ObjectMapper.class);
		assertTrue(objectMapper.getSerializationConfig().isEnabled(
				SerializationFeature.ORDER_MAP_ENTRIES_BY_KEYS));

>>>>>>> 25c56131
	}

	@Configuration
	protected static class ModulesConfig {

		@Bean
		public Module jacksonModule() {
			return new SimpleModule();
		}

		@Bean
		@Primary
		public ObjectMapper objectMapper() {
			return mock(ObjectMapper.class);
		}

	}

	@Configuration
	protected static class DoubleModulesConfig {

		@Bean
		public Module jacksonModule() {
			SimpleModule module = new SimpleModule();
			module.addSerializer(Foo.class, new JsonSerializer<Foo>() {

				@Override
				public void serialize(Foo value, JsonGenerator jgen,
						SerializerProvider provider) throws IOException,
						JsonProcessingException {
					jgen.writeStartObject();
					jgen.writeStringField("foo", "bar");
					jgen.writeEndObject();
				}
			});
			return module;
		}

		@Bean
		@Primary
		public ObjectMapper objectMapper() {
			ObjectMapper mapper = new ObjectMapper();
			mapper.registerModule(jacksonModule());
			return mapper;
		}

	}

	protected static class Foo {

		private String name;

		private Foo() {
		}

		static Foo create() {
			return new Foo();
		}

		public String getName() {
			return this.name;
		}

		public void setName(String name) {
			this.name = name;
		}

	}

	protected static class Bar {

		private String propertyName;

		public String getPropertyName() {
			return this.propertyName;
		}

		public void setPropertyName(String propertyName) {
			this.propertyName = propertyName;
		}
	}
}<|MERGE_RESOLUTION|>--- conflicted
+++ resolved
@@ -108,7 +108,6 @@
 		assertEquals("{\"foo\":\"bar\"}", mapper.writeValueAsString(new Foo()));
 	}
 
-<<<<<<< HEAD
 	/*
 	 * ObjectMapper does not contain method to get the date format of the mapper. See
 	 * https://github.com/FasterXML/jackson-databind/issues/559 If such a method will be
@@ -353,7 +352,8 @@
 		assertTrue(DeserializationFeature.FAIL_ON_UNKNOWN_PROPERTIES.enabledByDefault());
 		assertFalse(mapper.getDeserializationConfig().isEnabled(
 				DeserializationFeature.FAIL_ON_UNKNOWN_PROPERTIES));
-=======
+	}
+
 	@Test
 	public void httpMappersJsonPrettyPrintIsApplied() {
 		this.context.register(JacksonAutoConfiguration.class);
@@ -374,8 +374,6 @@
 		ObjectMapper objectMapper = this.context.getBean(ObjectMapper.class);
 		assertTrue(objectMapper.getSerializationConfig().isEnabled(
 				SerializationFeature.ORDER_MAP_ENTRIES_BY_KEYS));
-
->>>>>>> 25c56131
 	}
 
 	@Configuration
